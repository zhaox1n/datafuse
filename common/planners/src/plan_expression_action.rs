--- conflicted
+++ resolved
@@ -23,13 +23,18 @@
     /// Constant value.
     Literal(DataValue),
 
+    /// A unary expression such as "NOT foo"
+    UnaryExpression {
+        op: String,
+        expr: Box<ExpressionAction>
+    },
+
     /// A binary expression such as "age > 40"
     BinaryExpression {
         left: Box<ExpressionAction>,
         op: String,
         right: Box<ExpressionAction>
     },
-<<<<<<< HEAD
 
     /// ScalarFunction with a set of arguments.
     /// Note: BinaryFunction is a also kind of functions function
@@ -40,15 +45,6 @@
 
     /// AggregateFunction with a set of arguments.
     AggregateFunction {
-=======
-    /// A unary expression such as "NOT foo"
-    UnaryExpression {
-        op: String,
-        expr: Box<ExpressionAction>
-    },
-    /// Functions with a set of arguments.
-    Function {
->>>>>>> 8563bfd4
         op: String,
         args: Vec<ExpressionAction>
     },
@@ -108,22 +104,15 @@
                 let func = FunctionFactory::get(op)?;
                 func.return_type(&arg_types)
             }
-<<<<<<< HEAD
+
+            ExpressionAction::UnaryExpression { op, expr } => {
+                let arg_types = vec![expr.to_data_type(input_schema)?];
+                let func = FunctionFactory::get(op)?;
+                func.return_type(&arg_types)
+            }
+
             ExpressionAction::ScalarFunction { op, args } => {
                 let mut arg_types = Vec::with_capacity(args.len());
-=======
-            ExpressionAction::UnaryExpression { op, expr } => {
-                let left_val = Some(0);
-                let left = Box::new(ExpressionAction::Literal(DataValue::Int64(left_val)));
-                let l = left.to_function_with_depth(depth)?;
-                let r = expr.to_function_with_depth(depth + 1)?;
-                let mut func = FunctionFactory::get(op, &[l, r])?;
-                func.set_depth(depth);
-                Ok(func)
-            }
-            ExpressionAction::Function { op, args } => {
-                let mut funcs = Vec::with_capacity(args.len());
->>>>>>> 8563bfd4
                 for arg in args {
                     arg_types.push(arg.to_data_type(input_schema)?);
                 }
@@ -178,7 +167,11 @@
             ExpressionAction::BinaryExpression { op, left, right } => {
                 write!(f, "({:?} {} {:?})", left, op, right,)
             }
-<<<<<<< HEAD
+
+            ExpressionAction::UnaryExpression { op, expr } => {
+                write!(f, "({} {:?})", op, expr)
+            }
+
             ExpressionAction::ScalarFunction { op, args } => {
                 write!(f, "{}(", op)?;
 
@@ -202,12 +195,6 @@
                 write!(f, ")")
             }
 
-=======
-            ExpressionAction::UnaryExpression { op, expr } => {
-                write!(f, "({} {:?})", op, expr,)
-            }
-            ExpressionAction::Function { op, args } => write!(f, "{}({:?})", op, args),
->>>>>>> 8563bfd4
             ExpressionAction::Sort { expr, .. } => write!(f, "{:?}", expr),
             ExpressionAction::Wildcard => write!(f, "*"),
             ExpressionAction::Cast { expr, data_type } => {
